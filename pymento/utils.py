--- conflicted
+++ resolved
@@ -17,34 +17,14 @@
 mne.set_log_level('info')
 
 # Set a few global variables
-<<<<<<< HEAD
-
 # The data is not preconditioned unless this variable is reset
 preconditioned = False
 
-# set channel types explicitly
-channel_types = {
-    'EOG001': 'eog',
-    'EOG002': 'eog',
-    'ECG003': 'ecg',
-}
-
-# criteria for bad or flat data
-# TODO: check if these criteria make sense. Taken from
-# https://github.com/hoechenberger/pybrain_mne/blob/main/04-cleaning_data.ipynb
-reject_criteria = dict(mag=3000e-15,     # 3000 fT
-                       grad=3000e-13,    # 3000 fT/cm
-                       eog=200e-6)       # 200 µV
-
-flat_criteria = dict(mag=1e-15,          # 1 fT
-                     grad=1e-13,         # 1 fT/cm
-=======
 from .config import (channel_types,
                      reject_criteria,
                      flat_criteria,
                      crosstalk_file,
                      fine_cal_file
->>>>>>> faf80812
                      )
 
 # Define data processing functions and helper functions
